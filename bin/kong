--- conflicted
+++ resolved
@@ -1,21 +1,7 @@
 #!/usr/bin/env resty
 
-<<<<<<< HEAD
--- a flag to detect whether our modules (especially kong.core.globalpatches)
--- are running under resty-cli or in a real ngx_lua, runtime environment.
-ngx.RESTY_CLI = true
-
--- require global patches, to enable dns resolution by the internal client
--- initializing the dns client is done in `./kong/conf_loader.lua` 
-require "kong.core.globalpatches"
-
-if ngx ~= nil then
-  ngx.exit = function()end
-end
-=======
 require("kong.core.globalpatches")({
   cli = true
 })
->>>>>>> 35d49a70
 
 require("kong.cmd.init")(arg)