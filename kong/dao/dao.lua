--- conflicted
+++ resolved
@@ -290,14 +290,11 @@
 
   local res, err = self.db:update(self.table, self.schema, self.constraints, primary_keys, values, nils, options.full, model, options)
   if err then
-<<<<<<< HEAD
-    return ret_error(self, nil, err)
-  elseif res and not options.quiet then
-=======
     return ret_error(self.db.db_type, nil, err)
   elseif res then
->>>>>>> ec308c8a
-    event(self, event_types.ENTITY_UPDATED, self.table, self.schema, old)
+    if not options.quiet then
+      event(self, event_types.ENTITY_UPDATED, self.table, self.schema, old)
+    end
     return setmetatable(res, nil)
   end
 end
