local timestamp = require "kong.tools.timestamp"
local Errors = require "kong.dao.errors"
local BaseDB = require "kong.dao.base_db"
local utils = require "kong.tools.utils"
local uuid = utils.uuid

<<<<<<< HEAD
local cassandra = require "cassandra"
=======
local cassandra

if ngx.RESTY_CLI then
  local ngx_stub = _G.ngx
  _G.ngx = nil
  cassandra = require "cassandra"
  _G.ngx = ngx_stub
else
  cassandra = require "cassandra"
end
>>>>>>> 5130d674

local CassandraDB = BaseDB:extend()

CassandraDB.dao_insert_values = {
  id = function()
    return uuid()
  end,
  timestamp = function()
    return timestamp.get_utc()
  end
}

function CassandraDB:new(kong_config)
  local conn_opts = {
    shm = "cassandra",
    prepared_shm = "cassandra_prepared",
    contact_points = kong_config.cassandra_contact_points,
    keyspace = kong_config.cassandra_keyspace,
    protocol_options = {
      default_port = kong_config.cassandra_port
    },
    query_options = {
      prepare = true,
      consistency = cassandra.consistencies[kong_config.cassandra_consistency:lower()]
    },
    socket_options = {
      connect_timeout = kong_config.cassandra_timeout,
      read_timeout = kong_config.cassandra_timeout,
    },
    ssl_options = {
      enabled = kong_config.cassandra_ssl,
      verify = kong_config.cassandra_ssl_verify,
      ca = kong_config.lua_ssl_trusted_certificate
    }
  }

  if kong_config.cassandra_username and kong_config.cassandra_password then
    conn_opts.auth = cassandra.auth.PlainTextProvider(kong_config.cassandra_username,
                                                      kong_config.cassandra_password)
  end

  CassandraDB.super.new(self, "cassandra", conn_opts)
end

function CassandraDB:infos()
  return {
    desc = "keyspace",
    name = self:_get_conn_options().keyspace
  }
end

-- Formatting

local function serialize_arg(field, value)
  if value == nil then
    return cassandra.unset
  elseif field.type == "id" then
    return cassandra.uuid(value)
  elseif field.type == "timestamp" then
    return cassandra.timestamp(value)
  elseif field.type == "table" or field.type == "array" then
    local json = require "cjson"
    return json.encode(value)
  else
    return value
  end
end

local function deserialize_rows(rows, schema)
  local json = require "cjson"
  for i, row in ipairs(rows) do
    for col, value in pairs(row) do
      if schema.fields[col].type == "table" or schema.fields[col].type == "array" then
        rows[i][col] = json.decode(value)
      end
    end
  end
end

local function get_where(schema, filter_keys, args)
  args = args or {}
  local fields = schema.fields
  local where = {}

  for col, value in pairs(filter_keys) do
    where[#where + 1] = col.." = ?"
    args[#args + 1] = serialize_arg(fields[col], value)
  end

  return table.concat(where, " AND "), args
end

local function get_select_query(table_name, where, select_clause)
  local query = string.format("SELECT %s FROM %s", select_clause or "*", table_name)
  if where ~= nil then
    query = query.." WHERE "..where.." ALLOW FILTERING"
  end

  return query
end

--- Querying

local function check_unique_constraints(self, table_name, constraints, values, primary_keys, update)
  local errors

  for col, constraint in pairs(constraints.unique) do
    -- Only check constraints if value is non-null
    if values[col] ~= nil then
      local where, args = get_where(constraint.schema, {[col] = values[col]})
      local query = get_select_query(table_name, where)
      local rows, err = self:query(query, args, nil, constraint.schema)
      if err then
        return err
      elseif #rows > 0 then
        -- if in update, it's fine if the retrieved row is the same as the one updated
        if update then
          local same_row = true
          for col, val in pairs(primary_keys) do
            if val ~= rows[1][col] then
              same_row = false
              break
            end
          end

          if not same_row then
            errors = utils.add_error(errors, col, values[col])
          end
        else
          errors = utils.add_error(errors, col, values[col])
        end
      end
    end
  end

  return Errors.unique(errors)
end

local function check_foreign_constaints(self, values, constraints)
  local errors

  for col, constraint in pairs(constraints.foreign) do
    -- Only check foreign keys if value is non-null, if must not be null, field should be required
    if values[col] ~= nil then
      local res, err = self:find(constraint.table, constraint.schema, {[constraint.col] = values[col]})
      if err then
        return err
      elseif res == nil then
        errors = utils.add_error(errors, col, values[col])
      end
    end
  end

  return Errors.foreign(errors)
end

function CassandraDB:query(query, args, opts, schema, no_keyspace)
  CassandraDB.super.query(self, query, args)

  local conn_opts = self:_get_conn_options()
  if no_keyspace then
    conn_opts.keyspace = nil
  end

  local session, err = cassandra.spawn_session(conn_opts)
  if err then
    return nil, Errors.db(tostring(err))
  end

  local res, err = session:execute(query, args, opts)
  session:set_keep_alive()
  if err then
    return nil, Errors.db(tostring(err))
  end

  if schema ~= nil and res.type == "ROWS" then
    deserialize_rows(res, schema)
  end

  return res
end

function CassandraDB:insert(table_name, schema, model, constraints, options)
  local err = check_unique_constraints(self, table_name, constraints, model)
  if err then
    return nil, err
  end

  err = check_foreign_constaints(self, model, constraints)
  if err then
    return nil, err
  end

  local cols, binds, args = {}, {}, {}
  for col, value in pairs(model) do
    local field = schema.fields[col]
    cols[#cols + 1] = col
    args[#args + 1] = serialize_arg(field, value)
    binds[#binds + 1] = "?"
  end

  cols = table.concat(cols, ", ")
  binds = table.concat(binds, ", ")

  local query = string.format("INSERT INTO %s(%s) VALUES(%s)%s",
                              table_name, cols, binds, (options and options.ttl) and string.format(" USING TTL %d", options.ttl) or "")
  local err = select(2, self:query(query, args))
  if err then
    return nil, err
  end

  local primary_keys = model:extract_keys()

  local row, err = self:find(table_name, schema, primary_keys)
  if err then
    return nil, err
  end

  return row
end

function CassandraDB:find(table_name, schema, filter_keys)
  local where, args = get_where(schema, filter_keys)
  local query = get_select_query(table_name, where)
  local rows, err = self:query(query, args, nil, schema)
  if err then
    return nil, err
  elseif #rows > 0 then
    return rows[1]
  end
end

function CassandraDB:find_all(table_name, tbl, schema)
  local conn_opts = self:_get_conn_options()
  local session, err = cassandra.spawn_session(conn_opts)
  if err then
    return nil, Errors.db(tostring(err))
  end

  local where, args
  if tbl ~= nil then
    where, args = get_where(schema, tbl)
  end

  local query = get_select_query(table_name, where)
  local res_rows, err = {}, nil

  for rows, page_err in session:execute(query, args, {auto_paging = true}) do
    if page_err then
      err = Errors.db(tostring(page_err))
      res_rows = nil
      break
    end
    if schema ~= nil then
      deserialize_rows(rows, schema)
    end
    for _, row in ipairs(rows) do
      res_rows[#res_rows + 1] = row
    end
  end

  session:set_keep_alive()

  return res_rows, err
end

function CassandraDB:find_page(table_name, tbl, paging_state, page_size, schema)
  local where, args
  if tbl ~= nil then
    where, args = get_where(schema, tbl)
  end

  local query = get_select_query(table_name, where)
  local rows, err = self:query(query, args, {page_size = page_size, paging_state = paging_state}, schema)
  if err then
    return nil, err
  elseif rows ~= nil then
    local paging_state
    if rows.meta and rows.meta.has_more_pages then
      paging_state = rows.meta.paging_state
    end
    rows.meta = nil
    rows.type = nil
    return rows, nil, paging_state
  end
end

function CassandraDB:count(table_name, tbl, schema)
  local where, args
  if tbl ~= nil then
    where, args = get_where(schema, tbl)
  end

  local query = get_select_query(table_name, where, "COUNT(*)")
  local res, err = self:query(query, args)
  if err then
    return nil, err
  elseif res and #res > 0 then
    return res[1].count
  end
end

function CassandraDB:update(table_name, schema, constraints, filter_keys, values, nils, full, model, options)
  -- must check unique constaints manually too
  local err = check_unique_constraints(self, table_name, constraints, values, filter_keys, true)
  if err then
    return nil, err
    end
  err = check_foreign_constaints(self, values, constraints)
  if err then
    return nil, err
  end

  -- Cassandra TTL on update is per-column and not per-row, and TTLs cannot be updated on primary keys.
  -- Not only that, but TTL on other rows can only be incremented, and not decremented. Because of all
  -- of these limitations, the only way to make this happen is to do an upsert operation.
  -- This implementation can be changed once Cassandra closes this issue: https://issues.apache.org/jira/browse/CASSANDRA-9312
  if options and options.ttl then
    if schema.primary_key and #schema.primary_key == 1 and filter_keys[schema.primary_key[1]] then
      local row, err = self:find(table_name, schema, filter_keys)
      if err then
        return nil, err
      elseif row then
        for k, v in pairs(row) do
          if not values[k] then
            model[k] = v -- Populate the model to be used later for the insert
          end
        end

        -- Insert without any contraint check, since the check has already been executed
        return self:insert(table_name, schema, model, {unique={}, foreign={}}, options)
      end
    else
      return nil, "Cannot update TTL on entities that have more than one primary_key"
    end
  end

  local sets, args, where = {}, {}
  for col, value in pairs(values) do
    local field = schema.fields[col]
    sets[#sets + 1] = col.." = ?"
    args[#args + 1] = serialize_arg(field, value)
  end

  -- unset nil fields if asked for
  if full then
    for col in pairs(nils) do
      sets[#sets + 1] = col.." = ?"
      args[#args + 1] = cassandra.unset
    end
  end

  sets = table.concat(sets, ", ")

  where, args = get_where(schema, filter_keys, args)
  local query = string.format("UPDATE %s%s SET %s WHERE %s",
                              table_name, (options and options.ttl) and string.format(" USING TTL %d", options.ttl) or "", sets, where)
  local res, err = self:query(query, args)
  if err then
    return nil, err
  elseif res and res.type == "VOID" then
    return self:find(table_name, schema, filter_keys)
  end
end

local function cascade_delete(self, primary_keys, constraints)
  if constraints.cascade == nil then return end

  for f_entity, cascade in pairs(constraints.cascade) do
    local tbl = {[cascade.f_col] = primary_keys[cascade.col]}
    local rows, err = self:find_all(cascade.table, tbl, cascade.schema)
    if err then
      return nil, err
    end

    for _, row in ipairs(rows) do
      local primary_keys_to_delete = {}
      for _, primary_key in ipairs(cascade.schema.primary_key) do
        primary_keys_to_delete[primary_key] = row[primary_key]
      end

      local ok, err = self:delete(cascade.table, cascade.schema, primary_keys_to_delete)
      if not ok then
        return nil, err
      end
    end
  end
end

function CassandraDB:delete(table_name, schema, primary_keys, constraints)
  local row, err = self:find(table_name, schema, primary_keys)
  if err or row == nil then
    return nil, err
  end

  local where, args = get_where(schema, primary_keys)
  local query = string.format("DELETE FROM %s WHERE %s",
                              table_name, where)
  local res, err =  self:query(query, args)
  if err then
    return nil, err
  elseif res and res.type == "VOID" then
    if constraints ~= nil then
      cascade_delete(self, primary_keys, constraints)
    end
    return row
  end
end

-- Migrations

function CassandraDB:queries(queries, no_keyspace)
  for _, query in ipairs(utils.split(queries, ";")) do
    if utils.strip(query) ~= "" then
      local err = select(2, self:query(query, nil, nil, nil, no_keyspace))
      if err then
        return err
      end
    end
  end
end

function CassandraDB:drop_table(table_name)
  return select(2, self:query("DROP TABLE "..table_name))
end

function CassandraDB:truncate_table(table_name)
  return select(2, self:query("TRUNCATE "..table_name))
end

function CassandraDB:current_migrations()
  -- Check if keyspace exists
  local rows, err = self:query([[
    SELECT * FROM system.schema_keyspaces WHERE keyspace_name = ?
  ]], {self.options.keyspace}, nil, nil, true)
  if err then
    return nil, err
  elseif #rows == 0 then
    return {}
  end

  -- Check if schema_migrations table exists first
  rows, err = self:query([[
    SELECT COUNT(*) FROM system.schema_columnfamilies
    WHERE keyspace_name = ? AND columnfamily_name = ?
  ]], {
    self.options.keyspace,
    "schema_migrations"
  })
  if err then
    return nil, err
  end

  if rows[1].count > 0 then
    return self:query "SELECT * FROM schema_migrations"
  else
    return {}
  end
end

function CassandraDB:record_migration(id, name)
  return select(2, self:query([[
    UPDATE schema_migrations SET migrations = migrations + ? WHERE id = ?
  ]], {
    cassandra.list {name},
    id
  }))
end

return CassandraDB<|MERGE_RESOLUTION|>--- conflicted
+++ resolved
@@ -4,9 +4,6 @@
 local utils = require "kong.tools.utils"
 local uuid = utils.uuid
 
-<<<<<<< HEAD
-local cassandra = require "cassandra"
-=======
 local cassandra
 
 if ngx.RESTY_CLI then
@@ -17,7 +14,6 @@
 else
   cassandra = require "cassandra"
 end
->>>>>>> 5130d674
 
 local CassandraDB = BaseDB:extend()
 
