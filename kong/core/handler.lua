-- Kong core
--
-- This consists of events that need to
-- be ran at the very beginning and very end of the lua-nginx-module contexts.
-- It mainly carries information related to a request from one context to the next one,
-- through the `ngx.ctx` table.
--
-- In the `access_by_lua` phase, it is responsible for retrieving the API being proxied by
-- a Consumer. Then it is responsible for loading the plugins to execute on this request.
local utils = require "kong.tools.utils"
local reports = require "kong.core.reports"
local cluster = require "kong.core.cluster"
local balance = require("kong.core.balancer").execute
local resolve = require("kong.core.resolver").execute
local constants = require "kong.constants"
local certificate = require "kong.core.certificate"

local ngx_now = ngx.now
local match = string.match
local server_header = _KONG._NAME.."/".._KONG._VERSION

local function get_now()
  return ngx_now() * 1000 -- time is kept in seconds with millisecond resolution.
end

-- in the table below the `before` and `after` is to indicate when they run; before or after the plugins
return {
  init_worker = {
    before = function()
      reports.init_worker()
      cluster.init_worker()
    end
  },
  certificate = {
    before = function()
      ngx.ctx.api = certificate.execute()
    end
  },
  access = {
    before = function()
      ngx.ctx.KONG_ACCESS_START = get_now()
<<<<<<< HEAD
      local upstream_host, balancer_address
      ngx.ctx.api, ngx.ctx.upstream_url, upstream_host = resolve(ngx.var.request_uri, ngx.req.get_headers())
      
      balancer_address = {
        -- static fields (same for each try)
        upstream_host = upstream_host,     -- original 'hostname[:port]' from the resolver
        upstream_type = nil,               -- type; 'ipv4', 'ipv6' or 'name'
        upstream_name = nil,               -- hostname/ip part of upstream_host
        upstream_port = nil,               -- port part of upstream_host
        -- dynamic fields (change for each try)
        tries = 1,                         -- retry counter
        ip = nil,                          -- final target IP address
        port = nil,                        -- final target port
        --todo; add some healthchecker data here on retries???
      }
      ngx.ctx.balancer_address = balancer_address
      ngx.var.upstream_host = "kong_upstream"    -- TODO: if this is constant, shouldn't we update the template and skip the variable?
      local ok, err = balance(balancer_address)
      if not ok then
        ngx.log(ngx.ERR, "failed the initial dns/balancer resolve: ", err)
        return ngx.exit(500)
      end
=======
      ngx.ctx.api, ngx.ctx.upstream_url, ngx.var.upstream_host, ngx.ctx.upstream_table = resolver.execute(ngx.var.request_uri, ngx.req.get_headers())
>>>>>>> 20139fcf
    end,
    -- Only executed if the `resolver` module found an API and allows nginx to proxy it.
    after = function()
      -- Append any querystring parameters modified during plugins execution
      local upstream_url = ngx.ctx.upstream_url
      local uri_args = ngx.req.get_uri_args()
      if utils.table_size(uri_args) > 0 then
        upstream_url = upstream_url.."?"..utils.encode_args(uri_args)
      end

      -- Set the `$upstream_url` and `$upstream_host` variables for the `proxy_pass` nginx
      -- directive in kong.yml.
      ngx.var.upstream_url = upstream_url

      local now = get_now()
      ngx.ctx.KONG_ACCESS_TIME = now - ngx.ctx.KONG_ACCESS_START -- time spent in Kong's access_by_lua
      ngx.ctx.KONG_ACCESS_ENDED_AT = now
      -- time spent in Kong before sending the reqeust to upstream
      ngx.ctx.KONG_PROXY_LATENCY = now - ngx.req.start_time() * 1000 -- ngx.req.start_time() is kept in seconds with millisecond resolution.
      ngx.ctx.KONG_PROXIED = true
    end
  },
  header_filter = {
    before = function()
      if ngx.ctx.KONG_PROXIED then
        local now = get_now()
        ngx.ctx.KONG_WAITING_TIME = now - ngx.ctx.KONG_ACCESS_ENDED_AT -- time spent waiting for a response from upstream
        ngx.ctx.KONG_HEADER_FILTER_STARTED_AT = now
      end
    end,
    after = function()
      if ngx.ctx.KONG_PROXIED then
        ngx.header[constants.HEADERS.UPSTREAM_LATENCY] = ngx.ctx.KONG_WAITING_TIME
        ngx.header[constants.HEADERS.PROXY_LATENCY] = ngx.ctx.KONG_PROXY_LATENCY
        ngx.header["Via"] = server_header
      else
        ngx.header["Server"] = server_header
      end
    end
  },
  body_filter = {
    after = function()
      if ngx.arg[2] and ngx.ctx.KONG_PROXIED then
        -- time spent receiving the response (header_filter + body_filter)
        -- we could uyse $upstream_response_time but we need to distinguish the waiting time
        -- from the receiving time in our logging plugins (especially ALF serializer).
        ngx.ctx.KONG_RECEIVE_TIME = get_now() - ngx.ctx.KONG_HEADER_FILTER_STARTED_AT
      end
    end
  },
  log = {
    after = function()
      reports.log()
    end
  }
}<|MERGE_RESOLUTION|>--- conflicted
+++ resolved
@@ -39,9 +39,8 @@
   access = {
     before = function()
       ngx.ctx.KONG_ACCESS_START = get_now()
-<<<<<<< HEAD
       local upstream_host, balancer_address
-      ngx.ctx.api, ngx.ctx.upstream_url, upstream_host = resolve(ngx.var.request_uri, ngx.req.get_headers())
+      ngx.ctx.api, ngx.ctx.upstream_url, upstream_host, ngx.ctx.upstream_table = resolve(ngx.var.request_uri, ngx.req.get_headers())
       
       balancer_address = {
         -- static fields (same for each try)
@@ -62,9 +61,6 @@
         ngx.log(ngx.ERR, "failed the initial dns/balancer resolve: ", err)
         return ngx.exit(500)
       end
-=======
-      ngx.ctx.api, ngx.ctx.upstream_url, ngx.var.upstream_host, ngx.ctx.upstream_table = resolver.execute(ngx.var.request_uri, ngx.req.get_headers())
->>>>>>> 20139fcf
     end,
     -- Only executed if the `resolver` module found an API and allows nginx to proxy it.
     after = function()
