--- conflicted
+++ resolved
@@ -82,14 +82,10 @@
       ngx_log(ngx.ERR, tostring(err))
     elseif #nodes == 1 then
       local node = nodes[1]
-<<<<<<< HEAD
-      local _, err = singletons.dao.nodes:update(node, node, {ttl=singletons.configuration.cluster_ttl_on_failure, quiet = true})
-=======
       local _, err = singletons.dao.nodes:update(node, node, {
         ttl = singletons.configuration.cluster_ttl_on_failure, 
         quiet = true
       })
->>>>>>> 272d956a
       if err then
         ngx_log(ngx.ERR, tostring(err))
       end
