return function(options)

  options = options or {}
  local meta = require "kong.meta"

  _G._KONG = {
    _NAME = meta._NAME,
    _VERSION = meta._VERSION
  }



  do  -- disable the nginx exit method when running under the cli

    if options.cli then
      ngx.IS_CLI = true
      ngx.exit = function()end
    end

<<<<<<< HEAD
=======
    do
      -- ngx.shared.DICT proxy
      -- https://github.com/bsm/fakengx/blob/master/fakengx.lua
      -- with minor fixes and addtions such as exptime
      --
      -- See https://github.com/openresty/resty-cli/pull/12
      -- for a definitive solution ot using shms in CLI
      local SharedDict = {}
      local function set(data, key, value)
        data[key] = {
          value = value,
          info = {expired = false}
        }
      end
      function SharedDict:new()
        return setmetatable({data = {}}, {__index = self})
      end
      function SharedDict:get(key)
        return self.data[key] and self.data[key].value, nil
      end
      function SharedDict:set(key, value)
        set(self.data, key, value)
        return true, nil, false
      end
      SharedDict.safe_set = SharedDict.set
      function SharedDict:add(key, value, exptime)
        if self.data[key] ~= nil then
          return false, "exists", false
        end

        if exptime then
          ngx.timer.at(exptime, function()
            self.data[key] = nil
          end)
        end

        set(self.data, key, value)
        return true, nil, false
      end
      function SharedDict:replace(key, value)
        if self.data[key] == nil then
          return false, "not found", false
        end
        set(self.data, key, value)
        return true, nil, false
      end
      function SharedDict:delete(key)
        self.data[key] = nil
        return true
      end
      function SharedDict:incr(key, value)
        if not self.data[key] then
          return nil, "not found"
        elseif type(self.data[key].value) ~= "number" then
          return nil, "not a number"
        end
        self.data[key].value = self.data[key].value + value
        return self.data[key].value, nil
      end
      function SharedDict:flush_all()
        for _, item in pairs(self.data) do
          item.info.expired = true
        end
      end
      function SharedDict:flush_expired(n)
        local data = self.data
        local flushed = 0

        for key, item in pairs(self.data) do
          if item.info.expired then
            data[key] = nil
            flushed = flushed + 1
            if n and flushed == n then
              break
            end
          end
        end
        self.data = data
        return flushed
      end
      function SharedDict:get_keys(n)
        n = n or 1024
        local i = 0
        local keys = {}
        for k in pairs(self.data) do
          keys[#keys+1] = k
          i = i + 1
          if n ~= 0 and i == n then
            break
          end
        end
        return keys
      end

      -- hack
      _G.ngx.shared = setmetatable({}, {
        __index = function(self, key)
          local shm = rawget(self, key)
          if not shm then
            shm = SharedDict:new()
            rawset(self, key, SharedDict:new())
          end
          return shm
        end
      })
    end
>>>>>>> c1910435
  end



  do -- patch luassert when running in the Busted test enviornment
    
    if options.rbusted then
      -- patch luassert's 'assert' to fix the 'third' argument problem
      -- see https://github.com/Olivine-Labs/luassert/pull/141
      local assert = require "luassert.assert"
      local assert_mt = getmetatable(assert)
      if assert_mt then
        assert_mt.__call = function(self, bool, message, level, ...)
          if not bool then
            local lvl = 2
            if type(level) == "number" then
              lvl = level + 1
            end
            error(message or "assertion failed!", lvl)
          end
          return bool, message, level, ...
        end
      end
    end

  end
  
  
  
  do -- randomseeding patch

    local randomseed = math.randomseed
    local seed

    --- Seeds the random generator, use with care.
    -- Once - properly - seeded, this method is replaced with a stub
    -- one. This is to enforce best-practises for seeding in ngx_lua,
    -- and prevents third-party modules from overriding our correct seed
    -- (many modules make a wrong usage of `math.randomseed()` by calling
    -- it multiple times or do not use unique seed for Nginx workers).
    --
    -- This patched method will create a unique seed per worker process,
    -- using a combination of both time and the worker's pid.
    -- luacheck: globals math
    _G.math.randomseed = function()
      if not seed then
        -- If we're in runtime nginx, we have multiple workers so we _only_
        -- accept seeding when in the 'init_worker' phase.
        -- That is because that phase is the earliest one before the
        -- workers have a chance to process business logic, and because
        -- if we'd do that in the 'init' phase, the Lua VM is not forked
        -- yet and all workers would end-up using the same seed.
        if not options.cli and ngx.get_phase() ~= "init_worker" then
          ngx.log(ngx.ERR, debug.traceback("math.randomseed() must be called in init_worker"))
        end

        seed = ngx.time() + ngx.worker.pid()
        ngx.log(ngx.DEBUG, "random seed: ", seed, " for worker nb ", ngx.worker.id(),
                           " (pid: ", ngx.worker.pid(), ")")
        randomseed(seed)
      else
        ngx.log(ngx.DEBUG, "attempt to seed random number generator, but ",
                           "already seeded with ", seed)
      end

      return seed
    end

  end



  do -- cosockets connect patch for dns resolution

    --- Patch the TCP connect method such that all connections will be resolved
    -- first by the internal DNS resolver. 
    -- STEP 1: load code that should not be using the patched versions
    require "resty.dns.resolver"  -- will cache TCP and UDP functions
    -- STEP 2: forward declaration of locals to hold stuff loaded AFTER patching
    local toip
    -- STEP 3: store original unpatched versions
    local old_tcp = ngx.socket.tcp
    -- STEP 4: patch globals
    _G.ngx.socket.tcp = function(...)
      local sock = old_tcp(...)
      local old_connect = sock.connect
      
      sock.connect = function(s, host, port, sock_opts)
        local target_ip, target_port = toip(host, port)
        if not target_ip then 
          return nil, "[toip() name lookup failed]:"..tostring(target_port)
        else
          -- need to do the extra check here: https://github.com/openresty/lua-nginx-module/issues/860
          if not sock_opts then
            return old_connect(s, target_ip, target_port)
          else
            return old_connect(s, target_ip, target_port, sock_opts)
          end
        end
      end
      return sock
    end
    -- STEP 5: load code that should be using the patched versions, if any (because of dependency chain)
    toip = require("dns.client").toip  -- this will load utils and penlight modules for example

  end



  do -- patch for LuaSocket tcp sockets, block usage in cli.

    if options.cli then
      local socket = require "socket"
      socket.tcp = function(...)
        error("should not be using this")
      end
    end
<<<<<<< HEAD
  
  end



  do -- patch cassandra driver to use the cosockets anyway, as we've patched them above already

    require("cassandra.socket")  --just pre-loading the module will do
  
=======
>>>>>>> c1910435
  end
  

end<|MERGE_RESOLUTION|>--- conflicted
+++ resolved
@@ -10,16 +10,17 @@
 
 
 
-  do  -- disable the nginx exit method when running under the cli
+  do
 
     if options.cli then
       ngx.IS_CLI = true
-      ngx.exit = function()end
-    end
-
-<<<<<<< HEAD
-=======
-    do
+      
+      
+      -- disable the nginx exit method when running under the cli
+      ngx.exit = function() end
+      
+      
+      
       -- ngx.shared.DICT proxy
       -- https://github.com/bsm/fakengx/blob/master/fakengx.lua
       -- with minor fixes and addtions such as exptime
@@ -125,7 +126,7 @@
         end
       })
     end
->>>>>>> c1910435
+  
   end
 
 
@@ -243,7 +244,6 @@
         error("should not be using this")
       end
     end
-<<<<<<< HEAD
   
   end
 
@@ -253,8 +253,6 @@
 
     require("cassandra.socket")  --just pre-loading the module will do
   
-=======
->>>>>>> c1910435
   end
   
 
