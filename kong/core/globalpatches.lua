return function(options)

  options = options or {}
  local meta = require "kong.meta"

  _G._KONG = {
    _NAME = meta._NAME,
    _VERSION = meta._VERSION
  }

  if options.cli then
    ngx.IS_CLI = true
    ngx.exit = function() end
  end


<<<<<<< HEAD

  do  -- verify loading sequence, just as a precaution

    for _, mod in ipairs( { 
        "cassandra.socket", 
        "pgmoon.socket",
        "ngx.semaphore",
      }) do
      assert(package.loaded[mod] == nil, "Module '"..mod..
           "' should only be loaded after the global patches")
    end

  end



=======

>>>>>>> e1213259
  do  -- implement a Lua based shm, for; cli (and hence rbusted)

    if options.cli then
      -- ngx.shared.DICT proxy
      -- https://github.com/bsm/fakengx/blob/master/fakengx.lua
      -- with minor fixes and addtions such as exptime
      --
      -- See https://github.com/openresty/resty-cli/pull/12
      -- for a definitive solution ot using shms in CLI
      local SharedDict = {}
      local function set(data, key, value)
        data[key] = {
          value = value,
          info = {expired = false}
        }
      end
      function SharedDict:new()
        return setmetatable({data = {}}, {__index = self})
      end
      function SharedDict:get(key)
        return self.data[key] and self.data[key].value, nil
      end
      function SharedDict:set(key, value)
        set(self.data, key, value)
        return true, nil, false
      end
      SharedDict.safe_set = SharedDict.set
      function SharedDict:add(key, value, exptime)
        if self.data[key] ~= nil then
          return false, "exists", false
        end

        if exptime then
          ngx.timer.at(exptime, function()
            self.data[key] = nil
          end)
        end

        set(self.data, key, value)
        return true, nil, false
      end
      function SharedDict:replace(key, value)
        if self.data[key] == nil then
          return false, "not found", false
        end
        set(self.data, key, value)
        return true, nil, false
      end
      function SharedDict:delete(key)
        if self.data[key] ~= nil then
          self.data[key] = nil
        end
        return true
      end
      function SharedDict:incr(key, value)
        if not self.data[key] then
          return nil, "not found"
        elseif type(self.data[key].value) ~= "number" then
          return nil, "not a number"
        end
        self.data[key].value = self.data[key].value + value
        return self.data[key].value, nil
      end
      function SharedDict:flush_all()
        for _, item in pairs(self.data) do
          item.info.expired = true
        end
      end
      function SharedDict:flush_expired(n)
        local data = self.data
        local flushed = 0

        for key, item in pairs(self.data) do
          if item.info.expired then
            data[key] = nil
            flushed = flushed + 1
            if n and flushed == n then
              break
            end
          end
        end
        self.data = data
        return flushed
      end
      function SharedDict:get_keys(n)
        n = n or 1024
        local i = 0
        local keys = {}
        for k in pairs(self.data) do
          keys[#keys+1] = k
          i = i + 1
          if n ~= 0 and i == n then
            break
          end
        end
        return keys
      end

      -- hack
      _G.ngx.shared = setmetatable({}, {
        __index = function(self, key)
          local shm = rawget(self, key)
          if not shm then
            shm = SharedDict:new()
            rawset(self, key, SharedDict:new())
          end
          return shm
        end
      })
    end
  
  end



  do -- patch luassert when running in the Busted test environment
    
    if options.rbusted then
      -- patch luassert's 'assert' to fix the 'third' argument problem
      -- see https://github.com/Olivine-Labs/luassert/pull/141
      local assert = require "luassert.assert"
      local assert_mt = getmetatable(assert)
      if assert_mt then
        assert_mt.__call = function(self, bool, message, level, ...)
          if not bool then
            local lvl = 2
            if type(level) == "number" then
              lvl = level + 1
            end
            error(message or "assertion failed!", lvl)
          end
          return bool, message, level, ...
        end
      end
    end

  end
  
  
  
  do -- randomseeding patch, for; cli, rbusted and Kong
<<<<<<< HEAD

    local randomseed = math.randomseed
    local seed

    --- Seeds the random generator, use with care.
    -- Once - properly - seeded, this method is replaced with a stub
    -- one. This is to enforce best-practises for seeding in ngx_lua,
    -- and prevents third-party modules from overriding our correct seed
    -- (many modules make a wrong usage of `math.randomseed()` by calling
    -- it multiple times or do not use unique seed for Nginx workers).
    --
    -- This patched method will create a unique seed per worker process,
    -- using a combination of both time and the worker's pid.
    -- luacheck: globals math
    _G.math.randomseed = function()
      if not seed then
        -- If we're in runtime nginx, we have multiple workers so we _only_
        -- accept seeding when in the 'init_worker' phase.
        -- That is because that phase is the earliest one before the
        -- workers have a chance to process business logic, and because
        -- if we'd do that in the 'init' phase, the Lua VM is not forked
        -- yet and all workers would end-up using the same seed.
        if not options.cli and ngx.get_phase() ~= "init_worker" then
          ngx.log(ngx.ERR, debug.traceback("math.randomseed() must be called in init_worker"))
        end

        seed = ngx.time() + ngx.worker.pid()
        ngx.log(ngx.DEBUG, "random seed: ", seed, " for worker nb ", ngx.worker.id(),
                           " (pid: ", ngx.worker.pid(), ")")
        randomseed(seed)
      else
        ngx.log(ngx.DEBUG, "attempt to seed random number generator, but ",
                           "already seeded with ", seed)
      end

      return seed
    end

  end



  do  -- pure lua semaphore patch, for; rbusted

    if options.rbusted then
      -- when testing, busted will cleanup the global environment for test
      -- insulation. This includes the `ffi` module. Because the dns module
      -- is loaded ahead of busted, it (and its dependencies) become part
      -- of the global environment that busted does NOT cleanup.
      -- The semaphore library depends on the ffi, and hence prevents it
      -- from being GCed. The result is that reloading other libraries will
      -- generate `attempt to redefine` errors when the ffi stuff is defined
      -- (because they weren't GCed).
      -- __NOTE__: though it works for now, it remains a bad idea to recycle
      -- the ffi module as it is c-based and will result in unpredictable
      -- segfaults. At the cost of reduced test insulation the busted option
      -- `--no-auto-insulation` could/should be used.
      package.loaded["ngx.semaphore"] = {
        new = function(n)
          return {
            resources = n or 0,
            waiting = 0,
            post = function(self, n)
              self.resources = self.resources + (n or 1)
            end,
            wait = function(self, timeout) -- timeout = seconds
              if self.resources > 0 then
                self.resources = self.resources - 1
                return true
              end
              self.waiting = self.waiting + 1
              local expire = ngx.now() + timeout
              while expire > ngx.now() do
                ngx.sleep(0.001)
                if self.resources > 0 then
                  self.resources = self.resources - 1
                  self.waiting = self.waiting - 1
                  return true
                end
              end
              self.waiting = self.waiting - 1
              return nil, "timeout"
            end,
            count = function(self)
              if self.resources > 0 then return self.resources end
              return -self.waiting
            end
          }
        end
      }
    end

  end


=======

    if options.rbusted then
      
      -- we need this version because we cannot hit the ffi, same issue
      -- as with the semaphore patch
      -- only used for running tests
      local randomseed = math.randomseed
      local seed

      --- Seeds the random generator, use with care.
      -- Once - properly - seeded, this method is replaced with a stub
      -- one. This is to enforce best-practises for seeding in ngx_lua,
      -- and prevents third-party modules from overriding our correct seed
      -- (many modules make a wrong usage of `math.randomseed()` by calling
      -- it multiple times or do not use unique seed for Nginx workers).
      --
      -- This patched method will create a unique seed per worker process,
      -- using a combination of both time and the worker's pid.
      -- luacheck: globals math
      _G.math.randomseed = function()
        if not seed then
          -- If we're in runtime nginx, we have multiple workers so we _only_
          -- accept seeding when in the 'init_worker' phase.
          -- That is because that phase is the earliest one before the
          -- workers have a chance to process business logic, and because
          -- if we'd do that in the 'init' phase, the Lua VM is not forked
          -- yet and all workers would end-up using the same seed.
          if not options.cli and ngx.get_phase() ~= "init_worker" then
            ngx.log(ngx.ERR, debug.traceback("math.randomseed() must be called in init_worker"))
          end
>>>>>>> e1213259

  do -- cosockets connect patch for dns resolution, for; cli, rbusted and Kong

    --- Patch the TCP connect method such that all connections will be resolved
    -- first by the internal DNS resolver. 
    -- STEP 1: load code that should not be using the patched versions
    require "resty.dns.resolver"  -- will cache TCP and UDP functions
    -- STEP 2: forward declaration of locals to hold stuff loaded AFTER patching
    local toip
    -- STEP 3: store original unpatched versions
    local old_tcp = ngx.socket.tcp
    -- STEP 4: patch globals
    _G.ngx.socket.tcp = function(...)
      local sock = old_tcp(...)
      local old_connect = sock.connect
      
      sock.connect = function(s, host, port, sock_opts)
        local target_ip, target_port = toip(host, port)
        if not target_ip then 
          return nil, "[toip() name lookup failed]:"..tostring(target_port)
        else
          -- need to do the extra check here: https://github.com/openresty/lua-nginx-module/issues/860
          if not sock_opts then
            return old_connect(s, target_ip, target_port)
          else
            return old_connect(s, target_ip, target_port, sock_opts)
          end
        end
      end
      return sock
    end
    -- STEP 5: load code that should be using the patched versions, if any (because of dependency chain)
    toip = require("dns.client").toip  -- this will load utils and penlight modules for example

  end



  do -- patch for LuaSocket tcp sockets, block usage in cli (and hence rbusted).

    if options.cli then
      local socket = require "socket"
      socket.tcp = function(...)
        error("should not be using this")
      end

    else

      -- this version of the randomseeding patch is required for 
      -- production, but doesn't work in tests, due to the ffi dependency
      local util = require "kong.tools.utils"
      local seed
      local randomseed = math.randomseed

      _G.math.randomseed = function()
        if not seed then
          if not options.cli and ngx.get_phase() ~= "init_worker" then
            ngx.log(ngx.WARN, "math.randomseed() must be called in init_worker ",
                              "context\n", debug.traceback('', 2)) -- nil [message] arg doesn't work with level
          end

          local bytes, err = util.get_rand_bytes(8)
          if bytes then
            ngx.log(ngx.DEBUG, "seeding PRNG from OpenSSL RAND_bytes()")

            local t = {}
            for i = 1, #bytes do
              local byte = string.byte(bytes, i)
              t[#t+1] = byte
            end
            local str = table.concat(t)
            if #str > 12 then
              -- truncate the final number to prevent integer overflow,
              -- since math.randomseed() could get cast to a platform-specific
              -- integer with a different size and get truncated, hence, lose
              -- randomness.
              -- double-precision floating point should be able to represent numbers
              -- without rounding with up to 15/16 digits but let's use 12 of them.
              str = string.sub(str, 1, 12)
            end
            seed = tonumber(str)
          else
            ngx.log(ngx.ERR, "could not seed from OpenSSL RAND_bytes, seeding ",
                             "PRNG with time and worker pid instead (this can ",
                             "result to duplicated seeds): ", err)

            seed = ngx.now()*1000 + ngx.worker.pid()
          end

          ngx.log(ngx.DEBUG, "random seed: ", seed, " for worker nb ",
                              ngx.worker.id())

          if ngx.shared.kong then
            local ok, err = ngx.shared.kong:safe_set("pid: " .. ngx.worker.pid(), seed)
            if not ok then
              ngx.log(ngx.WARN, "could not store PRNG seed in kong shm: ", err)
            end
          end

          randomseed(seed)
        else
          ngx.log(ngx.DEBUG, "attempt to seed random number generator, but ",
                             "already seeded with: ", seed, "\n",
                              debug.traceback('', 2)) -- nil [message] arg doesn't work with level
        end

        return seed
      end
    end

  end



<<<<<<< HEAD
=======
  do  -- pure lua semaphore patch, for; rbusted

    if options.rbusted then
      -- when testing, busted will cleanup the global environment for test
      -- insulation. This includes the `ffi` module. Because the dns module
      -- is loaded ahead of busted, it (and its dependencies) become part
      -- of the global environment that busted does NOT cleanup.
      -- The semaphore library depends on the ffi, and hence prevents it
      -- from being GCed. The result is that reloading other libraries will
      -- generate `attempt to redefine` errors when the ffi stuff is defined
      -- (because they weren't GCed).
      -- __NOTE__: though it works for now, it remains a bad idea to recycle
      -- the ffi module as it is c-based and will result in unpredictable
      -- segfaults. At the cost of reduced test insulation the busted option
      -- `--no-auto-insulation` could/should be used.
      package.loaded["ngx.semaphore"] = {
        new = function(n)
          return {
            resources = n or 0,
            waiting = 0,
            post = function(self, n)
              self.resources = self.resources + (n or 1)
            end,
            wait = function(self, timeout) -- timeout = seconds
              if self.resources > 0 then
                self.resources = self.resources - 1
                return true
              end
              self.waiting = self.waiting + 1
              local expire = ngx.now() + timeout
              while expire > ngx.now() do
                ngx.sleep(0.001)
                if self.resources > 0 then
                  self.resources = self.resources - 1
                  self.waiting = self.waiting - 1
                  return true
                end
              end
              self.waiting = self.waiting - 1
              return nil, "timeout"
            end,
            count = function(self)
              if self.resources > 0 then return self.resources end
              return -self.waiting
            end
          }
        end
      }
    end

  end



  do -- cosockets connect patch for dns resolution, for; cli, rbusted and Kong

    --- Patch the TCP connect method such that all connections will be resolved
    -- first by the internal DNS resolver. 
    -- STEP 1: load code that should not be using the patched versions
    require "resty.dns.resolver"  -- will cache TCP and UDP functions
    -- STEP 2: forward declaration of locals to hold stuff loaded AFTER patching
    local toip
    -- STEP 3: store original unpatched versions
    local old_tcp = ngx.socket.tcp
    -- STEP 4: patch globals
    _G.ngx.socket.tcp = function(...)
      local sock = old_tcp(...)
      local old_connect = sock.connect
      
      sock.connect = function(s, host, port, sock_opts)
        local target_ip, target_port = toip(host, port)
        if not target_ip then 
          return nil, "[toip() name lookup failed]:"..tostring(target_port)
        else
          -- need to do the extra check here: https://github.com/openresty/lua-nginx-module/issues/860
          if not sock_opts then
            return old_connect(s, target_ip, target_port)
          else
            return old_connect(s, target_ip, target_port, sock_opts)
          end
        end
      end
      return sock
    end
    -- STEP 5: load code that should be using the patched versions, if any (because of dependency chain)
    toip = require("dns.client").toip  -- this will load utils and penlight modules for example

  end



  do -- patch for LuaSocket tcp sockets, block usage in cli (and hence rbusted).

    if options.cli then
      local socket = require "socket"
      socket.tcp = function(...)
        error("should not be using this")
      end
    end

  end



>>>>>>> e1213259
end<|MERGE_RESOLUTION|>--- conflicted
+++ resolved
@@ -14,26 +14,7 @@
   end
 
 
-<<<<<<< HEAD
-
-  do  -- verify loading sequence, just as a precaution
-
-    for _, mod in ipairs( { 
-        "cassandra.socket", 
-        "pgmoon.socket",
-        "ngx.semaphore",
-      }) do
-      assert(package.loaded[mod] == nil, "Module '"..mod..
-           "' should only be loaded after the global patches")
-    end
-
-  end
-
-
-
-=======
-
->>>>>>> e1213259
+
   do  -- implement a Lua based shm, for; cli (and hence rbusted)
 
     if options.cli then
@@ -175,43 +156,111 @@
   
   
   do -- randomseeding patch, for; cli, rbusted and Kong
-<<<<<<< HEAD
-
-    local randomseed = math.randomseed
-    local seed
-
-    --- Seeds the random generator, use with care.
-    -- Once - properly - seeded, this method is replaced with a stub
-    -- one. This is to enforce best-practises for seeding in ngx_lua,
-    -- and prevents third-party modules from overriding our correct seed
-    -- (many modules make a wrong usage of `math.randomseed()` by calling
-    -- it multiple times or do not use unique seed for Nginx workers).
-    --
-    -- This patched method will create a unique seed per worker process,
-    -- using a combination of both time and the worker's pid.
-    -- luacheck: globals math
-    _G.math.randomseed = function()
-      if not seed then
-        -- If we're in runtime nginx, we have multiple workers so we _only_
-        -- accept seeding when in the 'init_worker' phase.
-        -- That is because that phase is the earliest one before the
-        -- workers have a chance to process business logic, and because
-        -- if we'd do that in the 'init' phase, the Lua VM is not forked
-        -- yet and all workers would end-up using the same seed.
-        if not options.cli and ngx.get_phase() ~= "init_worker" then
-          ngx.log(ngx.ERR, debug.traceback("math.randomseed() must be called in init_worker"))
-        end
-
-        seed = ngx.time() + ngx.worker.pid()
-        ngx.log(ngx.DEBUG, "random seed: ", seed, " for worker nb ", ngx.worker.id(),
-                           " (pid: ", ngx.worker.pid(), ")")
-        randomseed(seed)
-      else
-        ngx.log(ngx.DEBUG, "attempt to seed random number generator, but ",
-                           "already seeded with ", seed)
-      end
-
-      return seed
+
+    if options.rbusted then
+      
+      -- we need this version because we cannot hit the ffi, same issue
+      -- as with the semaphore patch
+      -- only used for running tests
+      local randomseed = math.randomseed
+      local seed
+
+      --- Seeds the random generator, use with care.
+      -- Once - properly - seeded, this method is replaced with a stub
+      -- one. This is to enforce best-practises for seeding in ngx_lua,
+      -- and prevents third-party modules from overriding our correct seed
+      -- (many modules make a wrong usage of `math.randomseed()` by calling
+      -- it multiple times or do not use unique seed for Nginx workers).
+      --
+      -- This patched method will create a unique seed per worker process,
+      -- using a combination of both time and the worker's pid.
+      -- luacheck: globals math
+      _G.math.randomseed = function()
+        if not seed then
+          -- If we're in runtime nginx, we have multiple workers so we _only_
+          -- accept seeding when in the 'init_worker' phase.
+          -- That is because that phase is the earliest one before the
+          -- workers have a chance to process business logic, and because
+          -- if we'd do that in the 'init' phase, the Lua VM is not forked
+          -- yet and all workers would end-up using the same seed.
+          if not options.cli and ngx.get_phase() ~= "init_worker" then
+            ngx.log(ngx.ERR, debug.traceback("math.randomseed() must be called in init_worker"))
+          end
+
+          seed = ngx.time() + ngx.worker.pid()
+          ngx.log(ngx.DEBUG, "random seed: ", seed, " for worker nb ", ngx.worker.id(),
+                             " (pid: ", ngx.worker.pid(), ")")
+          randomseed(seed)
+        else
+          ngx.log(ngx.DEBUG, "attempt to seed random number generator, but ",
+                             "already seeded with ", seed)
+        end
+
+        return seed
+      end
+
+    else
+
+      -- this version of the randomseeding patch is required for 
+      -- production, but doesn't work in tests, due to the ffi dependency
+      local util = require "kong.tools.utils"
+      local seed
+      local randomseed = math.randomseed
+
+      _G.math.randomseed = function()
+        if not seed then
+          if not options.cli and ngx.get_phase() ~= "init_worker" then
+            ngx.log(ngx.WARN, "math.randomseed() must be called in init_worker ",
+                              "context\n", debug.traceback('', 2)) -- nil [message] arg doesn't work with level
+          end
+
+          local bytes, err = util.get_rand_bytes(8)
+          if bytes then
+            ngx.log(ngx.DEBUG, "seeding PRNG from OpenSSL RAND_bytes()")
+
+            local t = {}
+            for i = 1, #bytes do
+              local byte = string.byte(bytes, i)
+              t[#t+1] = byte
+            end
+            local str = table.concat(t)
+            if #str > 12 then
+              -- truncate the final number to prevent integer overflow,
+              -- since math.randomseed() could get cast to a platform-specific
+              -- integer with a different size and get truncated, hence, lose
+              -- randomness.
+              -- double-precision floating point should be able to represent numbers
+              -- without rounding with up to 15/16 digits but let's use 12 of them.
+              str = string.sub(str, 1, 12)
+            end
+            seed = tonumber(str)
+          else
+            ngx.log(ngx.ERR, "could not seed from OpenSSL RAND_bytes, seeding ",
+                             "PRNG with time and worker pid instead (this can ",
+                             "result to duplicated seeds): ", err)
+
+            seed = ngx.now()*1000 + ngx.worker.pid()
+          end
+
+          ngx.log(ngx.DEBUG, "random seed: ", seed, " for worker nb ",
+                              ngx.worker.id())
+
+          if ngx.shared.kong then
+            local ok, err = ngx.shared.kong:safe_set("pid: " .. ngx.worker.pid(), seed)
+            if not ok then
+              ngx.log(ngx.WARN, "could not store PRNG seed in kong shm: ", err)
+            end
+          end
+
+          randomseed(seed)
+        else
+          ngx.log(ngx.DEBUG, "attempt to seed random number generator, but ",
+                             "already seeded with: ", seed, "\n",
+                              debug.traceback('', 2)) -- nil [message] arg doesn't work with level
+        end
+
+        return seed
+      end
     end
 
   end
@@ -271,38 +320,6 @@
   end
 
 
-=======
-
-    if options.rbusted then
-      
-      -- we need this version because we cannot hit the ffi, same issue
-      -- as with the semaphore patch
-      -- only used for running tests
-      local randomseed = math.randomseed
-      local seed
-
-      --- Seeds the random generator, use with care.
-      -- Once - properly - seeded, this method is replaced with a stub
-      -- one. This is to enforce best-practises for seeding in ngx_lua,
-      -- and prevents third-party modules from overriding our correct seed
-      -- (many modules make a wrong usage of `math.randomseed()` by calling
-      -- it multiple times or do not use unique seed for Nginx workers).
-      --
-      -- This patched method will create a unique seed per worker process,
-      -- using a combination of both time and the worker's pid.
-      -- luacheck: globals math
-      _G.math.randomseed = function()
-        if not seed then
-          -- If we're in runtime nginx, we have multiple workers so we _only_
-          -- accept seeding when in the 'init_worker' phase.
-          -- That is because that phase is the earliest one before the
-          -- workers have a chance to process business logic, and because
-          -- if we'd do that in the 'init' phase, the Lua VM is not forked
-          -- yet and all workers would end-up using the same seed.
-          if not options.cli and ngx.get_phase() ~= "init_worker" then
-            ngx.log(ngx.ERR, debug.traceback("math.randomseed() must be called in init_worker"))
-          end
->>>>>>> e1213259
 
   do -- cosockets connect patch for dns resolution, for; cli, rbusted and Kong
 
@@ -348,180 +365,10 @@
       socket.tcp = function(...)
         error("should not be using this")
       end
-
-    else
-
-      -- this version of the randomseeding patch is required for 
-      -- production, but doesn't work in tests, due to the ffi dependency
-      local util = require "kong.tools.utils"
-      local seed
-      local randomseed = math.randomseed
-
-      _G.math.randomseed = function()
-        if not seed then
-          if not options.cli and ngx.get_phase() ~= "init_worker" then
-            ngx.log(ngx.WARN, "math.randomseed() must be called in init_worker ",
-                              "context\n", debug.traceback('', 2)) -- nil [message] arg doesn't work with level
-          end
-
-          local bytes, err = util.get_rand_bytes(8)
-          if bytes then
-            ngx.log(ngx.DEBUG, "seeding PRNG from OpenSSL RAND_bytes()")
-
-            local t = {}
-            for i = 1, #bytes do
-              local byte = string.byte(bytes, i)
-              t[#t+1] = byte
-            end
-            local str = table.concat(t)
-            if #str > 12 then
-              -- truncate the final number to prevent integer overflow,
-              -- since math.randomseed() could get cast to a platform-specific
-              -- integer with a different size and get truncated, hence, lose
-              -- randomness.
-              -- double-precision floating point should be able to represent numbers
-              -- without rounding with up to 15/16 digits but let's use 12 of them.
-              str = string.sub(str, 1, 12)
-            end
-            seed = tonumber(str)
-          else
-            ngx.log(ngx.ERR, "could not seed from OpenSSL RAND_bytes, seeding ",
-                             "PRNG with time and worker pid instead (this can ",
-                             "result to duplicated seeds): ", err)
-
-            seed = ngx.now()*1000 + ngx.worker.pid()
-          end
-
-          ngx.log(ngx.DEBUG, "random seed: ", seed, " for worker nb ",
-                              ngx.worker.id())
-
-          if ngx.shared.kong then
-            local ok, err = ngx.shared.kong:safe_set("pid: " .. ngx.worker.pid(), seed)
-            if not ok then
-              ngx.log(ngx.WARN, "could not store PRNG seed in kong shm: ", err)
-            end
-          end
-
-          randomseed(seed)
-        else
-          ngx.log(ngx.DEBUG, "attempt to seed random number generator, but ",
-                             "already seeded with: ", seed, "\n",
-                              debug.traceback('', 2)) -- nil [message] arg doesn't work with level
-        end
-
-        return seed
-      end
-    end
-
-  end
-
-
-
-<<<<<<< HEAD
-=======
-  do  -- pure lua semaphore patch, for; rbusted
-
-    if options.rbusted then
-      -- when testing, busted will cleanup the global environment for test
-      -- insulation. This includes the `ffi` module. Because the dns module
-      -- is loaded ahead of busted, it (and its dependencies) become part
-      -- of the global environment that busted does NOT cleanup.
-      -- The semaphore library depends on the ffi, and hence prevents it
-      -- from being GCed. The result is that reloading other libraries will
-      -- generate `attempt to redefine` errors when the ffi stuff is defined
-      -- (because they weren't GCed).
-      -- __NOTE__: though it works for now, it remains a bad idea to recycle
-      -- the ffi module as it is c-based and will result in unpredictable
-      -- segfaults. At the cost of reduced test insulation the busted option
-      -- `--no-auto-insulation` could/should be used.
-      package.loaded["ngx.semaphore"] = {
-        new = function(n)
-          return {
-            resources = n or 0,
-            waiting = 0,
-            post = function(self, n)
-              self.resources = self.resources + (n or 1)
-            end,
-            wait = function(self, timeout) -- timeout = seconds
-              if self.resources > 0 then
-                self.resources = self.resources - 1
-                return true
-              end
-              self.waiting = self.waiting + 1
-              local expire = ngx.now() + timeout
-              while expire > ngx.now() do
-                ngx.sleep(0.001)
-                if self.resources > 0 then
-                  self.resources = self.resources - 1
-                  self.waiting = self.waiting - 1
-                  return true
-                end
-              end
-              self.waiting = self.waiting - 1
-              return nil, "timeout"
-            end,
-            count = function(self)
-              if self.resources > 0 then return self.resources end
-              return -self.waiting
-            end
-          }
-        end
-      }
-    end
-
-  end
-
-
-
-  do -- cosockets connect patch for dns resolution, for; cli, rbusted and Kong
-
-    --- Patch the TCP connect method such that all connections will be resolved
-    -- first by the internal DNS resolver. 
-    -- STEP 1: load code that should not be using the patched versions
-    require "resty.dns.resolver"  -- will cache TCP and UDP functions
-    -- STEP 2: forward declaration of locals to hold stuff loaded AFTER patching
-    local toip
-    -- STEP 3: store original unpatched versions
-    local old_tcp = ngx.socket.tcp
-    -- STEP 4: patch globals
-    _G.ngx.socket.tcp = function(...)
-      local sock = old_tcp(...)
-      local old_connect = sock.connect
-      
-      sock.connect = function(s, host, port, sock_opts)
-        local target_ip, target_port = toip(host, port)
-        if not target_ip then 
-          return nil, "[toip() name lookup failed]:"..tostring(target_port)
-        else
-          -- need to do the extra check here: https://github.com/openresty/lua-nginx-module/issues/860
-          if not sock_opts then
-            return old_connect(s, target_ip, target_port)
-          else
-            return old_connect(s, target_ip, target_port, sock_opts)
-          end
-        end
-      end
-      return sock
-    end
-    -- STEP 5: load code that should be using the patched versions, if any (because of dependency chain)
-    toip = require("dns.client").toip  -- this will load utils and penlight modules for example
-
-  end
-
-
-
-  do -- patch for LuaSocket tcp sockets, block usage in cli (and hence rbusted).
-
-    if options.cli then
-      local socket = require "socket"
-      socket.tcp = function(...)
-        error("should not be using this")
-      end
-    end
-
-  end
-
-
-
->>>>>>> e1213259
+    end
+
+  end
+
+
+
 end