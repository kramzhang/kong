--- conflicted
+++ resolved
@@ -1,116 +1,29 @@
-<<<<<<< HEAD
-local meta = require "kong.meta"
+return function(options)
 
-_G._KONG = {
-  _NAME = meta._NAME,
-  _VERSION = meta._VERSION
-}
+  options = options or {}
+  local meta = require "kong.meta"
 
-do -- randomseeding patch
-  
-  local randomseed = math.randomseed
-  local seed
-
-  --- Seeds the random generator, use with care.
-  -- Once - properly - seeded, this method is replaced with a stub
-  -- one. This is to enforce best-practises for seeding in ngx_lua,
-  -- and prevents third-party modules from overriding our correct seed
-  -- (many modules make a wrong usage of `math.randomseed()` by calling
-  -- it multiple times or do not use unique seed for Nginx workers).
-  --
-  -- This patched method will create a unique seed per worker process,
-  -- using a combination of both time and the worker's pid.
-  -- luacheck: globals math
-  _G.math.randomseed = function()
-    if not seed then
-      -- If we're in runtime nginx, we have multiple workers so we _only_
-      -- accept seeding when in the 'init_worker' phase.
-      -- That is because that phase is the earliest one before the
-      -- workers have a chance to process business logic, and because
-      -- if we'd do that in the 'init' phase, the Lua VM is not forked
-      -- yet and all workers would end-up using the same seed.
-      if not ngx.RESTY_CLI and ngx.get_phase() ~= "init_worker" then
-        ngx.log(ngx.ERR, debug.traceback("math.randomseed() must be called in init_worker"))
-      end
-
-      seed = ngx.time() + ngx.worker.pid()
-      ngx.log(ngx.DEBUG, "random seed: ", seed, " for worker nb ", ngx.worker.id(),
-                         " (pid: ", ngx.worker.pid(), ")")
-      randomseed(seed)
-    else
-      ngx.log(ngx.DEBUG, "attempt to seed random number generator, but ",
-                         "already seeded with ", seed)
-    end
-
-    return seed
-  end
-end
+  _G._KONG = {
+    _NAME = meta._NAME,
+    _VERSION = meta._VERSION
+  }
 
 
 
-do -- cosockets connect patch for dns resolution
-  
-  --- Patch the TCP connect method such that all connections will be resolved
-  -- first by the internal DNS resolver. 
-  -- STEP 1: load code that should not be using the patched versions
-  require "resty.dns.resolver"  -- will cache TCP and UDP functions
-  -- STEP 2: forward declaration of locals to hold stuff loaded AFTER patching
-  local toip
-  -- STEP 3: store original unpatched versions
-  local old_tcp = ngx.socket.tcp
-  -- STEP 4: patch globals
-  _G.ngx.socket.tcp = function(...)
-    local sock = old_tcp(...)
-    local old_connect = sock.connect
-    
-    sock.connect = function(s, host, port, sock_opts)
-      local target_ip, target_port = toip(host, port)
-      if not target_ip then 
-        return nil, "[toip() name lookup failed]:"..tostring(target_port)
-      else
-        -- need to do the extra check here: https://github.com/openresty/lua-nginx-module/issues/860
-        if not sock_opts then
-          return old_connect(s, target_ip, target_port)
-        else
-          return old_connect(s, target_ip, target_port, sock_opts)
-        end
-      end
+  do  -- patch the nginx exit method when running under the cli
+
+    if options.cli then
+      ngx.IS_CLI = true
+      ngx.exit = function()end
     end
-    return sock
+
   end
-  -- STEP 5: load code that should be using the patched versions, if any (because of dependency chain)
-  toip = require("dns.client").toip  -- this will load utils and penlight modules for example
-end
 
 
 
-do -- patch for LuaSocket tcp sockets, block usage in cli.
-
-  if ngx.RESTY_CLI then
-    local socket = require "socket"
-    socket.tcp = function(...)
-      error("should not be using this")
-=======
-return function(options)
-  options = options or {}
-
-  if options.cli then
-    ngx.IS_CLI = true
-
-    ngx.exit = function()end
-
-    -- force LuaSocket usage to resolve `/etc/hosts` until
-    -- supported by resty-cli.
-    -- See https://github.com/Mashape/kong/issues/1523
-    for _, namespace in ipairs({"cassandra", "pgmoon-mashape"}) do
-      local socket = require(namespace .. ".socket")
-      socket.force_luasocket(ngx.get_phase(), true)
-    end
-  end
-
-  if options.rbusted then
-
-    do
+  do -- patch luassert when running in the Busted test enviornment
+    
+    if options.rbusted then
       -- patch luassert's 'assert' because very often we use the Lua idiom:
       -- local res = assert(some_method())
       -- in our tests.
@@ -133,106 +46,147 @@
           return bool, message, level, ...
         end
       end
->>>>>>> 35d49a70
     end
+
   end
-end
+  
+  
+  
+  do -- randomseeding patch
 
-<<<<<<< HEAD
-do -- patch cassandra driver to use the cosockets anyway, as we've patched them above already
-  
-  require("cassandra.socket")  --just pre-loading the module will do
-end
---[[ no longer needed, since pulling 0.9.2?
+    local randomseed = math.randomseed
+    local seed
 
-do -- Cassandra cache-shm patch
+    --- Seeds the random generator, use with care.
+    -- Once - properly - seeded, this method is replaced with a stub
+    -- one. This is to enforce best-practises for seeding in ngx_lua,
+    -- and prevents third-party modules from overriding our correct seed
+    -- (many modules make a wrong usage of `math.randomseed()` by calling
+    -- it multiple times or do not use unique seed for Nginx workers).
+    --
+    -- This patched method will create a unique seed per worker process,
+    -- using a combination of both time and the worker's pid.
+    -- luacheck: globals math
+    _G.math.randomseed = function()
+      if not seed then
+        -- If we're in runtime nginx, we have multiple workers so we _only_
+        -- accept seeding when in the 'init_worker' phase.
+        -- That is because that phase is the earliest one before the
+        -- workers have a chance to process business logic, and because
+        -- if we'd do that in the 'init' phase, the Lua VM is not forked
+        -- yet and all workers would end-up using the same seed.
+        if not options.cli and ngx.get_phase() ~= "init_worker" then
+          ngx.log(ngx.ERR, debug.traceback("math.randomseed() must be called in init_worker"))
+        end
 
-  --- Patch cassandra driver.
-  -- The cache module depends on an `shm` which isn't available on the `resty` cli.
-  -- in non-nginx Lua it uses a stub. So for the cli make it think it's non-nginx.
-  if ngx.RESTY_CLI then
-    local old_ngx = _G.ngx
-    _G.ngx = nil
-    require "cassandra.cache"
-    _G.ngx = old_ngx
+        seed = ngx.time() + ngx.worker.pid()
+        ngx.log(ngx.DEBUG, "random seed: ", seed, " for worker nb ", ngx.worker.id(),
+                           " (pid: ", ngx.worker.pid(), ")")
+        randomseed(seed)
+      else
+        ngx.log(ngx.DEBUG, "attempt to seed random number generator, but ",
+                           "already seeded with ", seed)
+      end
+
+      return seed
+    end
+
   end
-end
 
 
 
-do -- cassandra resty-lock patch
-  
-  --- stub for resty.lock module which isn't available in the `resty` cli because it
-  -- requires an `shm`.
-  if ngx.RESTY_CLI then
-    package.loaded["resty.lock"] = {
-        new = function()
-          return {
-            lock = function(self, key)
-              return 0   -- cli is single threaded, so a lock always succeeds
-            end,
-            unlock = function(self, key)
-              return 1   -- same as above, always succeeds
-            end
-          }
-        end,
-      }
+  do -- cosockets connect patch for dns resolution
+
+    --- Patch the TCP connect method such that all connections will be resolved
+    -- first by the internal DNS resolver. 
+    -- STEP 1: load code that should not be using the patched versions
+    require "resty.dns.resolver"  -- will cache TCP and UDP functions
+    -- STEP 2: forward declaration of locals to hold stuff loaded AFTER patching
+    local toip
+    -- STEP 3: store original unpatched versions
+    local old_tcp = ngx.socket.tcp
+    -- STEP 4: patch globals
+    _G.ngx.socket.tcp = function(...)
+      local sock = old_tcp(...)
+      local old_connect = sock.connect
+      
+      sock.connect = function(s, host, port, sock_opts)
+        local target_ip, target_port = toip(host, port)
+        if not target_ip then 
+          return nil, "[toip() name lookup failed]:"..tostring(target_port)
+        else
+          -- need to do the extra check here: https://github.com/openresty/lua-nginx-module/issues/860
+          if not sock_opts then
+            return old_connect(s, target_ip, target_port)
+          else
+            return old_connect(s, target_ip, target_port, sock_opts)
+          end
+        end
+      end
+      return sock
+    end
+    -- STEP 5: load code that should be using the patched versions, if any (because of dependency chain)
+    toip = require("dns.client").toip  -- this will load utils and penlight modules for example
+
   end
-end
---]]
-=======
-  else
 
-    do
-      local meta = require "kong.meta"
 
-      _G._KONG = {
-        _NAME = meta._NAME,
-        _VERSION = meta._VERSION
-      }
-    end
 
-    do
-      local randomseed = math.randomseed
-      local seed
+  do -- patch for LuaSocket tcp sockets, block usage in cli.
 
-      --- Seeds the random generator, use with care.
-      -- Once - properly - seeded, this method is replaced with a stub
-      -- one. This is to enforce best-practises for seeding in ngx_lua,
-      -- and prevents third-party modules from overriding our correct seed
-      -- (many modules make a wrong usage of `math.randomseed()` by calling
-      -- it multiple times or do not use unique seed for Nginx workers).
-      --
-      -- This patched method will create a unique seed per worker process,
-      -- using a combination of both time and the worker's pid.
-      -- luacheck: globals math
-      _G.math.randomseed = function()
-        if not seed then
-          -- If we're in runtime nginx, we have multiple workers so we _only_
-          -- accept seeding when in the 'init_worker' phase.
-          -- That is because that phase is the earliest one before the
-          -- workers have a chance to process business logic, and because
-          -- if we'd do that in the 'init' phase, the Lua VM is not forked
-          -- yet and all workers would end-up using the same seed.
-          if not options.cli and ngx.get_phase() ~= "init_worker" then
-            local debug = require "debug"
-            ngx.log(ngx.WARN, "math.randomseed() must be called in init_worker context\n",
-                              debug.traceback())
-          end
-
-          seed = ngx.time() + ngx.worker.pid()
-          ngx.log(ngx.DEBUG, "random seed: ", seed, " for worker nb ", ngx.worker.id(),
-                             " (pid: ", ngx.worker.pid(), ")")
-          randomseed(seed)
-        else
-          ngx.log(ngx.DEBUG, "attempt to seed random number generator, but ",
-                             "already seeded with ", seed)
-        end
-
-        return seed
+    if options.cli then
+      local socket = require "socket"
+      socket.tcp = function(...)
+        error("should not be using this")
       end
     end
+  
+  end
 
+
+
+  do -- patch cassandra driver to use the cosockets anyway, as we've patched them above already
+
+    require("cassandra.socket")  --just pre-loading the module will do
+  
   end
-end
->>>>>>> 35d49a70
+  
+  
+  --[[ no longer needed, since pulling 0.9.2?
+
+  do -- Cassandra cache-shm patch
+
+    --- Patch cassandra driver.
+    -- The cache module depends on an `shm` which isn't available on the `resty` cli.
+    -- in non-nginx Lua it uses a stub. So for the cli make it think it's non-nginx.
+    if options.cli then
+      local old_ngx = _G.ngx
+      _G.ngx = nil
+      require "cassandra.cache"
+      _G.ngx = old_ngx
+    end
+  end
+
+
+
+  do -- cassandra resty-lock patch
+    
+    --- stub for resty.lock module which isn't available in the `resty` cli because it
+    -- requires an `shm`.
+    if options.cli then
+      package.loaded["resty.lock"] = {
+          new = function()
+            return {
+              lock = function(self, key)
+                return 0   -- cli is single threaded, so a lock always succeeds
+              end,
+              unlock = function(self, key)
+                return 1   -- same as above, always succeeds
+              end
+            }
+          end,
+        }
+    end
+  end
+  --]]
+end