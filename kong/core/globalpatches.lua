local meta = require "kong.meta"

_G._KONG = {
  _NAME = meta._NAME,
  _VERSION = meta._VERSION
}

<<<<<<< HEAD
local is_resty_cli = (arg ~= nil) -- only the cli has a global `arg` table, openresty doesn't have it

do -- randomseeding patch
  
  -- globally disable randomseed
  local randomseed = _G.math.randomseed
  local seed_index = {}
  _G.math.randomseed = function()

    -- Init is special because a forked worker has to reseed, so we use a string key.
    -- Not entirely sure this is necessary, but better safe than sorry.
    local whoami = ngx.get_phase() == "init" and "init" or ngx.worker.pid()

    if not seed_index[whoami] then
      local seed = ngx.time() + ngx.worker.pid()
      ngx.log(ngx.DEBUG, "random seed: ", seed, " for worker n", ngx.worker.id(),
                         " (pid: ", ngx.worker.pid(), ")")
      randomseed(seed)
      seed_index[whoami] = seed
    else
      ngx.log(ngx.DEBUG, debug.traceback("ignoring attempt to reseed the random generator @ "))
    end
  end

  --[[ The below code will enforce best practices, but fails when the culprit is in external code
  local randomseed = math.randomseed
  local seed

  --- Seeds the random generator, use with care.
  -- The uuid.seed() method will create a unique seed per worker
  -- process, using a combination of both time and the worker's pid.
  -- We only allow it to be called once to prevent third-party modules
  -- from overriding our correct seed (many modules make a wrong usage
  -- of `math.randomseed()` by calling it multiple times or do not use
  -- unique seed for Nginx workers).
  -- luacheck: globals math
  _G.math.randomseed = function()
    if not seed then
      if ngx.get_phase() ~= "init_worker" and not is_resty_cli then  
        error("math.randomseed() must be called in init_worker", 2)
      end

      seed = ngx.time() + ngx.worker.pid()
      ngx.log(ngx.DEBUG, "random seed: ", seed, " for worker n", ngx.worker.id(),
                         " (pid: ", ngx.worker.pid(), ")")
      randomseed(seed)
    else
      ngx.log(ngx.DEBUG, "attempt to seed random number generator, but ",
                         "already seeded with ", seed)
    end
  end
  --]]
end



do -- cosockets connect patch for dns resolution
  
  --- Patch the TCP connect method such that all connections will be resolved
  -- first by the internal DNS resolver. 
  -- STEP 1: load code that should not be using the patched versions
  require "resty.dns.resolver"  -- will cache TCP and UDP functions
  -- STEP 2: forward declaration of locals to hold stuff loaded AFTER patching
  local toip
  -- STEP 3: store original unpatched versions
  local old_tcp = ngx.socket.tcp
  -- STEP 4: patch globals
  _G.ngx.socket.tcp = function(...)
    local sock = old_tcp(...)
    local old_connect = sock.connect
    
    sock.connect = function(s, host, port, sock_opts)
      local target_ip, target_port = toip(host, port)
      if not target_ip then 
        return nil, "[toip() name lookup failed]:"..tostring(target_port)
      else
        -- need to do the extra check here: https://github.com/openresty/lua-nginx-module/issues/860
        if not sock_opts then
          return old_connect(s, target_ip, target_port)
        else
          return old_connect(s, target_ip, target_port, sock_opts)
        end
      end
=======
local seed

--- Seeds the random generator, use with care.
-- Once - properly - seeded, this method is replaced with a stub
-- one. This is to enforce best-practises for seeding in ngx_lua,
-- and prevents third-party modules from overriding our correct seed
-- (many modules make a wrong usage of `math.randomseed()` by calling
-- it multiple times or do not use unique seed for Nginx workers).
--
-- This patched method will create a unique seed per worker process,
-- using a combination of both time and the worker's pid.
-- luacheck: globals math
_G.math.randomseed = function()
  if not seed then
    -- If we're in runtime nginx, we have multiple workers so we _only_
    -- accept seeding when in the 'init_worker' phase.
    -- That is because that phase is the earliest one before the
    -- workers have a chance to process business logic, and because
    -- if we'd do that in the 'init' phase, the Lua VM is not forked
    -- yet and all workers would end-up using the same seed.
    if not ngx.RESTY_CLI and ngx.get_phase() ~= "init_worker" then
      error("math.randomseed() must be called in init_worker", 2)
>>>>>>> 5130d674
    end
    return sock
  end
  -- STEP 5: load code that should be using the patched versions, if any (because of dependency chain)
  toip = require("dns.client").toip  -- this will load utils and penlight modules for example
end



do -- patch for LuaSocket tcp sockets, block usage in cli.

<<<<<<< HEAD
  if is_resty_cli then
    local socket = require "socket"
    socket.tcp = function(...)
      error("should not be using this")
    end
=======
    seed = ngx.time() + ngx.worker.pid()
    ngx.log(ngx.DEBUG, "random seed: ", seed, " for worker nb ", ngx.worker.id(),
                       " (pid: ", ngx.worker.pid(), ")")
    randomseed(seed)
  else
    ngx.log(ngx.DEBUG, "attempt to seed random number generator, but ",
                       "already seeded with ", seed)
>>>>>>> 5130d674
  end
end



do -- Cassandra cache-shm patch

  --- Patch cassandra driver.
  -- The cache module depends on an `shm` which isn't available on the `resty` cli.
  -- in non-nginx Lua it uses a stub. So for the cli make it think it's non-nginx.
  if is_resty_cli then
    local old_ngx = _G.ngx
    _G.ngx = nil
    require "cassandra.cache"
    _G.ngx = old_ngx
  end
end



do -- cassandra resty-lock patch
  
  --- stub for resty.lock module which isn't available in the `resty` cli because it
  -- requires an `shm`.
  if is_resty_cli then
    package.loaded["resty.lock"] = {
        new = function()
          return {
            lock = function(self, key)
              return 0   -- cli is single threaded, so a lock always succeeds
            end,
            unlock = function(self, key)
              return 1   -- same as above, always succeeds
            end
          }
        end,
      }
  end
end<|MERGE_RESOLUTION|>--- conflicted
+++ resolved
@@ -5,59 +5,44 @@
   _VERSION = meta._VERSION
 }
 
-<<<<<<< HEAD
-local is_resty_cli = (arg ~= nil) -- only the cli has a global `arg` table, openresty doesn't have it
-
 do -- randomseeding patch
   
-  -- globally disable randomseed
-  local randomseed = _G.math.randomseed
-  local seed_index = {}
-  _G.math.randomseed = function()
-
-    -- Init is special because a forked worker has to reseed, so we use a string key.
-    -- Not entirely sure this is necessary, but better safe than sorry.
-    local whoami = ngx.get_phase() == "init" and "init" or ngx.worker.pid()
-
-    if not seed_index[whoami] then
-      local seed = ngx.time() + ngx.worker.pid()
-      ngx.log(ngx.DEBUG, "random seed: ", seed, " for worker n", ngx.worker.id(),
-                         " (pid: ", ngx.worker.pid(), ")")
-      randomseed(seed)
-      seed_index[whoami] = seed
-    else
-      ngx.log(ngx.DEBUG, debug.traceback("ignoring attempt to reseed the random generator @ "))
-    end
-  end
-
-  --[[ The below code will enforce best practices, but fails when the culprit is in external code
   local randomseed = math.randomseed
   local seed
 
   --- Seeds the random generator, use with care.
-  -- The uuid.seed() method will create a unique seed per worker
-  -- process, using a combination of both time and the worker's pid.
-  -- We only allow it to be called once to prevent third-party modules
-  -- from overriding our correct seed (many modules make a wrong usage
-  -- of `math.randomseed()` by calling it multiple times or do not use
-  -- unique seed for Nginx workers).
+  -- Once - properly - seeded, this method is replaced with a stub
+  -- one. This is to enforce best-practises for seeding in ngx_lua,
+  -- and prevents third-party modules from overriding our correct seed
+  -- (many modules make a wrong usage of `math.randomseed()` by calling
+  -- it multiple times or do not use unique seed for Nginx workers).
+  --
+  -- This patched method will create a unique seed per worker process,
+  -- using a combination of both time and the worker's pid.
   -- luacheck: globals math
   _G.math.randomseed = function()
     if not seed then
-      if ngx.get_phase() ~= "init_worker" and not is_resty_cli then  
-        error("math.randomseed() must be called in init_worker", 2)
+      -- If we're in runtime nginx, we have multiple workers so we _only_
+      -- accept seeding when in the 'init_worker' phase.
+      -- That is because that phase is the earliest one before the
+      -- workers have a chance to process business logic, and because
+      -- if we'd do that in the 'init' phase, the Lua VM is not forked
+      -- yet and all workers would end-up using the same seed.
+      if not ngx.RESTY_CLI and ngx.get_phase() ~= "init_worker" then
+        ngx.log(ngx.ERR, debug.traceback("math.randomseed() must be called in init_worker"))
       end
 
       seed = ngx.time() + ngx.worker.pid()
-      ngx.log(ngx.DEBUG, "random seed: ", seed, " for worker n", ngx.worker.id(),
+      ngx.log(ngx.DEBUG, "random seed: ", seed, " for worker nb ", ngx.worker.id(),
                          " (pid: ", ngx.worker.pid(), ")")
       randomseed(seed)
     else
       ngx.log(ngx.DEBUG, "attempt to seed random number generator, but ",
                          "already seeded with ", seed)
     end
+
+    return seed
   end
-  --]]
 end
 
 
@@ -89,30 +74,6 @@
           return old_connect(s, target_ip, target_port, sock_opts)
         end
       end
-=======
-local seed
-
---- Seeds the random generator, use with care.
--- Once - properly - seeded, this method is replaced with a stub
--- one. This is to enforce best-practises for seeding in ngx_lua,
--- and prevents third-party modules from overriding our correct seed
--- (many modules make a wrong usage of `math.randomseed()` by calling
--- it multiple times or do not use unique seed for Nginx workers).
---
--- This patched method will create a unique seed per worker process,
--- using a combination of both time and the worker's pid.
--- luacheck: globals math
-_G.math.randomseed = function()
-  if not seed then
-    -- If we're in runtime nginx, we have multiple workers so we _only_
-    -- accept seeding when in the 'init_worker' phase.
-    -- That is because that phase is the earliest one before the
-    -- workers have a chance to process business logic, and because
-    -- if we'd do that in the 'init' phase, the Lua VM is not forked
-    -- yet and all workers would end-up using the same seed.
-    if not ngx.RESTY_CLI and ngx.get_phase() ~= "init_worker" then
-      error("math.randomseed() must be called in init_worker", 2)
->>>>>>> 5130d674
     end
     return sock
   end
@@ -124,32 +85,26 @@
 
 do -- patch for LuaSocket tcp sockets, block usage in cli.
 
-<<<<<<< HEAD
-  if is_resty_cli then
+  if ngx.RESTY_CLI then
     local socket = require "socket"
     socket.tcp = function(...)
       error("should not be using this")
     end
-=======
-    seed = ngx.time() + ngx.worker.pid()
-    ngx.log(ngx.DEBUG, "random seed: ", seed, " for worker nb ", ngx.worker.id(),
-                       " (pid: ", ngx.worker.pid(), ")")
-    randomseed(seed)
-  else
-    ngx.log(ngx.DEBUG, "attempt to seed random number generator, but ",
-                       "already seeded with ", seed)
->>>>>>> 5130d674
   end
 end
 
-
+do -- patch cassandra driver to use the cosockets anyway, as we've patched them above already
+  
+  require("cassandra.socket")  --just pre-loading the module will do
+end
+--[[ no longer needed, since pulling 0.9.2?
 
 do -- Cassandra cache-shm patch
 
   --- Patch cassandra driver.
   -- The cache module depends on an `shm` which isn't available on the `resty` cli.
   -- in non-nginx Lua it uses a stub. So for the cli make it think it's non-nginx.
-  if is_resty_cli then
+  if ngx.RESTY_CLI then
     local old_ngx = _G.ngx
     _G.ngx = nil
     require "cassandra.cache"
@@ -163,7 +118,7 @@
   
   --- stub for resty.lock module which isn't available in the `resty` cli because it
   -- requires an `shm`.
-  if is_resty_cli then
+  if ngx.RESTY_CLI then
     package.loaded["resty.lock"] = {
         new = function()
           return {
@@ -177,4 +132,5 @@
         end,
       }
   end
-end+end
+--]]