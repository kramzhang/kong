--- conflicted
+++ resolved
@@ -32,10 +32,7 @@
 local utils = require "kong.tools.utils"
 local Events = require "kong.core.events"
 local responses = require "kong.tools.responses"
-<<<<<<< HEAD
-=======
 local constants = require "kong.constants"
->>>>>>> e1213259
 local singletons = require "kong.singletons"
 local DAOFactory = require "kong.dao.factory"
 local ngx_balancer = require "ngx.balancer"
