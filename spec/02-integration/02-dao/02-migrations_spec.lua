--- conflicted
+++ resolved
@@ -7,18 +7,10 @@
   describe("Model migrations with DB: #"..kong_config.database, function()
     local factory
     setup(function()
-<<<<<<< HEAD
       -- some `setup` functions also use `factory` and they run before the `before_each` chain
       -- hence we need to set it here, and again in `before_each`.
       factory = assert(Factory.new(conf))
       factory:drop_schema()
-=======
-      local f = assert(Factory.new(kong_config))
-      f:drop_schema()
-    end)
-    before_each(function()
-      factory = assert(Factory.new(kong_config))
->>>>>>> 70401fc7
     end)
     before_each(function()
       factory = assert(Factory.new(conf))
