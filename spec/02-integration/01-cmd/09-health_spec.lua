--- conflicted
+++ resolved
@@ -22,12 +22,7 @@
     local _, _, stdout = assert(helpers.kong_exec("health --prefix "..helpers.test_conf.prefix))
     assert.matches("serf%.-running", stdout)
     assert.matches("nginx%.-running", stdout)
-<<<<<<< HEAD
     assert.matches("Kong is healthy at "..helpers.test_conf.prefix, stdout, nil, true)
-=======
-    assert.not_matches("dnsmasq.*running", stdout)
-    assert.matches("Kong is healthy at " .. helpers.test_conf.prefix, stdout, nil, true)
->>>>>>> c1910435
   end)
   it("fails when Kong is not running", function()
     local ok, stderr = helpers.kong_exec("health --prefix " .. helpers.test_conf.prefix)
@@ -42,23 +37,6 @@
     assert.False(ok)
     assert.matches("some services are not running", stderr, nil, true)
   end)
-<<<<<<< HEAD
-=======
-  it("checks dnsmasq if enabled", function()
-    assert(helpers.kong_exec("start --conf "..helpers.test_conf_path))
-    helpers.wait_until_running(
-      helpers.test_conf.nginx_pid,
-      helpers.test_conf.serf_pid
-    )
-
-    local ok, stderr = helpers.kong_exec("health --prefix "..helpers.test_conf.prefix, {
-      dnsmasq = true,
-      dns_resolver = ""
-    })
-    assert.False(ok)
-    assert.matches("some services are not running", stderr, nil, true)
-  end)
->>>>>>> c1910435
 
   describe("errors", function()
     it("errors on inexisting prefix", function()
