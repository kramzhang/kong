--- conflicted
+++ resolved
@@ -19,22 +19,10 @@
     assert(helpers.kong_exec("restart --conf "..helpers.test_conf_path))
   end)
   it("restarts if already running from --conf", function()
-    local env = {
-      dns_resolver = ""
-    }
-
     assert(helpers.kong_exec("start --conf "..helpers.test_conf_path, env))
-<<<<<<< HEAD
-    helpers.wait_until_running(helpers.test_conf.nginx_pid)
-
-    local serf_pid = assert(helpers.file.read(helpers.test_conf.serf_pid), "no serf pid")
-    local nginx_pid = assert(helpers.file.read(helpers.test_conf.nginx_pid), "no nginx pid")
-=======
     ngx.sleep(1)
     local serf_pid = assert(helpers.file.read(helpers.test_conf.serf_pid))
     local nginx_pid = assert(helpers.file.read(helpers.test_conf.nginx_pid))
-    local dnsmasq_pid = assert(helpers.file.read(helpers.test_conf.dnsmasq_pid))
->>>>>>> 70401fc7
 
     assert(helpers.kong_exec("restart --conf "..helpers.test_conf_path, env))
     ngx.sleep(1)
@@ -42,24 +30,14 @@
     assert.is_not.equal(assert(helpers.file.read(helpers.test_conf.serf_pid)), serf_pid)
   end)
   it("restarts if already running from --prefix", function()
-<<<<<<< HEAD
-    assert(helpers.kong_exec("start --conf "..helpers.test_conf_path))
-    helpers.wait_until_running(helpers.test_conf.nginx_pid)
-    local serf_pid = assert(helpers.file.read(helpers.test_conf.serf_pid), "no serf pid")
-    local nginx_pid = assert(helpers.file.read(helpers.test_conf.nginx_pid), "no nginx pid")
-=======
     local env = {
-      dnsmasq = true,
-      dns_resolver = "",
       pg_database = helpers.test_conf.pg_database
     }
->>>>>>> 70401fc7
 
     assert(helpers.kong_exec("start --conf "..helpers.test_conf_path, env))
     ngx.sleep(1)
     local serf_pid = assert(helpers.file.read(helpers.test_conf.serf_pid))
     local nginx_pid = assert(helpers.file.read(helpers.test_conf.nginx_pid))
-    local dnsmasq_pid = assert(helpers.file.read(helpers.test_conf.dnsmasq_pid))
 
     assert(helpers.kong_exec("restart --prefix "..helpers.test_conf.prefix, env))
     ngx.sleep(1)
