--- conflicted
+++ resolved
@@ -237,7 +237,6 @@
     it("errors when dns_resolver is not a list in ipv4[:port] format", function()
       local conf, err = conf_loader(nil, {
         dns_resolver = "[::1]:53"
-<<<<<<< HEAD
       })
       assert.equal("dns_resolver must be a comma separated list in the form of IPv4 or IPv4:port", err)
       assert.is_nil(conf)
@@ -246,16 +245,6 @@
         dns_resolver = "1.2.3.4:53;4.3.2.1" -- ; as separator
       })
       assert.equal("dns_resolver must be a comma separated list in the form of IPv4 or IPv4:port", err)
-=======
-      })
-      assert.equal("dns_resolver must be a comma separated list in the form of IPv4 or IPv4:port", err)
-      assert.is_nil(conf)
-
-      local conf, err = conf_loader(nil, {
-        dns_resolver = "1.2.3.4:53;4.3.2.1" -- ; as separator
-      })
-      assert.equal("dns_resolver must be a comma separated list in the form of IPv4 or IPv4:port", err)
->>>>>>> e1213259
       assert.is_nil(conf)
 
       conf, err = conf_loader(nil, {
