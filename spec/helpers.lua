--- conflicted
+++ resolved
@@ -931,45 +931,4 @@
   proxy_client = proxy_client,
   admin_client = admin_client,
   proxy_ssl_client = proxy_ssl_client,
-<<<<<<< HEAD
-  prepare_prefix = prepare_prefix,
-  clean_prefix = clean_prefix,
-  intercept = intercept,
-
-  start_kong = function(env)
-    env = env or {}
-    local ok, err = prepare_prefix(env.prefix)
-    if not ok then return nil, err end
-
-    return kong_exec("start --conf "..TEST_CONF_PATH, env)
-  end,
-  stop_kong = function(prefix, preserve_prefix)
-    prefix = prefix or conf.prefix
-    local ok, err = kong_exec("stop --prefix "..prefix)
-    dao:truncate_tables()
-    if not preserve_prefix then
-      clean_prefix(prefix)
-    end
-    return ok, err
-  end,
-  -- Only use in CLI tests from spec/02-integration/01-cmd
-  kill_all = function(prefix)
-    local kill = require "kong.cmd.utils.kill"
-
-    dao:truncate_tables()
-
-    local default_conf = conf_loader(nil, {prefix = prefix or conf.prefix})
-    local running_conf = conf_loader(default_conf.kong_conf)
-    if not running_conf then return end
-
-    -- kill kong_tests.conf services
-    for _, pid_path in ipairs {running_conf.nginx_pid,
-                               running_conf.serf_pid} do
-      if pl_path.exists(pid_path) then
-        kill.kill(pid_path, "-TERM")
-      end
-    end
-  end
-=======
->>>>>>> c1910435
 }