--- conflicted
+++ resolved
@@ -1,6 +1,27 @@
 local utils = require "apenode.utils"
 local cjson = require "cjson"
 local kWebURL = "http://localhost:8001/"
+
+local inspect = require "inspect"
+
+local ENDPOINTS = {
+  apis = {
+    total = 3,
+    error_message = '{"public_dns":"public_dns is required","name":"name is required","target_url":"target_url is required"}'
+  },
+  accounts = {
+    total = 1,
+    error_message = nil
+  },
+  applications = {
+    total = 2,
+    error_message = '{"account_id":"account_id is required","secret_key":"secret_key is required"}'
+  },
+  plugins = {
+    total = 3,
+    error_message = '{"name":"name is required","api_id":"api_id is required","value":"value is required"}'
+  }
+}
 
 describe("Web API #web", function()
 
@@ -14,39 +35,37 @@
     end)
   end)
 
-  describe("APIs", function()
-<<<<<<< HEAD
-    it("getting all should be empty", function()
-      local response, status, headers = utils.get(kWebURL.."apis/")
-      local body = cjson.decode(response)
-      assert.are.equal(200, status)
-      assert.truthy(body.version)
-      assert.truthy(body.tagline)
-=======
-    it("get all", function()
-      local response, status, headers = utils.get(kWebURL .. "/apis/")
-      local body = cjson.decode(response)
-      assert.are.equal(200, status)
-      assert.truthy(body.data)
-      assert.truthy(body.total)
-      assert.are.equal(3, body.total)
-      assert.are.equal(3, table.getn(body.data))
+  for k,v in pairs(ENDPOINTS) do
+    describe(k, function()
+      it("get all", function()
+        local response, status, headers = utils.get(kWebURL .. "/" .. k .. "/")
+        local body = cjson.decode(response)
+        assert.are.equal(200, status)
+        assert.truthy(body.data)
+        assert.truthy(body.total)
+        assert.are.equal(v.total, body.total)
+        assert.are.equal(v.total, table.getn(body.data))
+      end)
+      it("get one", function()
+        local response, status, headers = utils.get(kWebURL .. "/" .. k .. "/1")
+        local body = cjson.decode(response)
+        assert.are.equal(200, status)
+        assert.truthy(body)
+        assert.are.equal(1, body.id)
+      end)
+      it("create with invalid params", function()
+        local response, status, headers = utils.post(kWebURL .. "/" .. k .. "/", {})
+        local body = cjson.decode(response)
+        if v.error_message then
+          assert.are.equal(400, status)
+          assert.are.equal(v.error_message, response)
+        else
+          assert.are.equal(201, status)
+          assert.truthy(body)
+          assert.are.equal(2, body.id)
+        end
+      end)
     end)
-    it("get one", function()
-      local response, status, headers = utils.get(kWebURL .. "/apis/")
-      local body = cjson.decode(response)
-      assert.are.equal(200, status)
-      assert.truthy(body.data)
-      assert.truthy(body.total)
-      assert.are.equal(3, body.total)
-      assert.are.equal(3, table.getn(body.data))
-    end)
-    it("create with invalid params", function()
-      local response, status, headers = utils.post(kWebURL .. "/apis/", {})
-      assert.are.equal(400, status)
-      assert.are.equal('["public_dns must be provided","Invalid target_url","Invalid authentication_type","authentication_key_names must be provided"]', response)
->>>>>>> 499eb38c
-    end)
-  end)
+  end
 
 end)